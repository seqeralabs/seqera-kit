# Copyright 2023, Seqera
#
# Licensed under the Apache License, Version 2.0 (the "License");
# you may not use this file except in compliance with the License.
# You may obtain a copy of the License at
#
#      http://www.apache.org/licenses/LICENSE-2.0
#
# Unless required by applicable law or agreed to in writing, software
# distributed under the License is distributed on an "AS IS" BASIS,
# WITHOUT WARRANTIES OR CONDITIONS OF ANY KIND, either express or implied.
# See the License for the specific language governing permissions and
# limitations under the License.

from contextlib import contextmanager
import os
import shlex
import logging
import subprocess
import re
import json


class SeqeraPlatform:
    """
    A Python class that serves as a wrapper for 'tw' CLI commands. # TODO update

    The class enables the execution of 'tw' commands in an object-oriented manner.
    You can call any subcommand of 'tw' as a method on instances of this class.
    The arguments of the subcommand can be passed as arguments to the method.

    Each command is run in a subprocess, with the output being captured and returned.
    """

    class TwCommand:
        def __init__(self, tw_instance, cmd):
            self.tw_instance = tw_instance
            self.cmd = cmd

        def __call__(self, *args, **kwargs):
            command = self.cmd.split()
            command.extend(args)
            return self.tw_instance._tw_run(command, **kwargs)

    # Constructs a new SeqeraPlatform instance
    def __init__(self, cli_args=None, dryrun=False, print_stdout=True, json=False):
        if cli_args and "--verbose" in cli_args:
            raise ValueError(
                "--verbose is not supported as a CLI argument to seqerakit."
            )
        self.cli_args = cli_args or []
        self.dryrun = dryrun
        self.print_stdout = print_stdout
        self.json = json
        self._suppress_output = False

    def _construct_command(self, cmd, *args, **kwargs):
        command = ["tw"] + self.cli_args

        if self.json:
            command.extend(["-o", "json"])

        command.extend(cmd)
        command.extend(args)

        if kwargs.get("config"):
            command.append(f"--config={kwargs['config']}")

        if "params_file" in kwargs:
            command.append(f"--params-file={kwargs['params_file']}")

        # Check for empty string arguments and handle them
        self._check_empty_args(command)

        return self._check_env_vars(command)

    def _check_empty_args(self, command):
        for current_arg, next_arg in zip(command, command[1:]):
            if isinstance(next_arg, str) and next_arg.strip() == "":
                raise ValueError(
                    f"Empty string argument found for parameter '{current_arg}'. "
                    "Please provide a valid value or remove the argument."
                )

    # Checks environment variables to see that they are set accordingly
    def _check_env_vars(self, command):
        full_cmd_parts = []
<<<<<<< HEAD
        shell_constructs = ["|", ">", "<", "$(", "&", "&&", "`"]

        # Define the patterns and extraction methods for variable types
        env_var_patterns = {
            "Unix-style": (r"\$\{?[\w]+\}?", lambda var: re.sub(r"[${}]", "", var)),
            "Windows-style": (r"%[\w]+%", lambda var: var.strip("%")),
            "PowerShell-style": (r"\$env:[\w]+", lambda var: var.split(":")[1]),
        }
=======
        shell_constructs = {"|", ">", "<", "$(", "&", "&&", "`"}
        special_vars = {"$TW_AGENT_WORK"}
>>>>>>> cc03184f

        for arg in command:
            if arg in special_vars:
                full_cmd_parts.append(f'"\\\\\${arg.lstrip("$")}"')
                continue

            # Skip interpolation for explicitly escaped vars
            if arg.startswith("\\") or (arg.startswith("'") and arg.endswith("'")):
                full_cmd_parts.append(arg.lstrip("\\").strip("'"))
                continue

            if any(construct in arg for construct in shell_constructs):
                full_cmd_parts.append(arg)
<<<<<<< HEAD
            elif "$" in arg or "%" in arg:
                for pattern, extractor in env_var_patterns.values():
                    for env_var in re.findall(pattern, arg):
                        env_var_name = extractor(env_var)
                        if env_var_name not in os.environ:
                            raise EnvironmentError(
                                f"Environment variable {env_var} not found!"
                            )
                full_cmd_parts.append(arg)
=======
                continue

            if "$" in arg:
                processed_arg = arg
                for env_var in re.findall(r"\$\{?[\w]+\}?", arg):
                    var_name = re.sub(r"[${}]", "", env_var)
                    if var_name not in os.environ:
                        raise EnvironmentError(
                            f" Environment variable {env_var} not found!"
                        )
                    processed_arg = processed_arg.replace(env_var, os.environ[var_name])
                full_cmd_parts.append(processed_arg)
>>>>>>> cc03184f
            else:
                full_cmd_parts.append(shlex.quote(arg))

        return " ".join(full_cmd_parts)

    # Executes a 'tw' command in a subprocess and returns the output.
    def _execute_command(self, full_cmd, to_json=False, print_stdout=True):
        logging.info(f" Running command: {full_cmd}")
        process = subprocess.Popen(
            full_cmd, stdout=subprocess.PIPE, stderr=subprocess.STDOUT, shell=True
        )
        stdout, _ = process.communicate()
        stdout = stdout.decode("utf-8").strip()

        should_print = (
            print_stdout if print_stdout is not None else self.print_stdout
        ) and not self._suppress_output

        # Do not print output in logging if self.json is enabled
        if should_print and not self.json:
            logging.info(f" Command output: {stdout}")

        if "ERROR: " in stdout or process.returncode != 0:
            self._handle_command_errors(stdout)

        if self.json or to_json:
            out = json.loads(stdout)
            print(json.dumps(out))
        else:
            out = stdout
            print(stdout)

        return out

    def _handle_command_errors(self, stdout):
        # Check for specific tw cli error patterns and raise custom exceptions
        if re.search(
            r"ERROR: .*already (exists|a participant)", stdout, flags=re.IGNORECASE
        ):
            raise ResourceExistsError(
                "Resource already exists. Please delete first or set 'overwrite: true'"
            )
        else:
            raise ResourceCreationError(
                f"Resource creation failed: '{stdout}'. "
                "Check your config and try again."
            )

    def _tw_run(self, cmd, *args, **kwargs):
        print_stdout = kwargs.pop("print_stdout", None)
        full_cmd = self._construct_command(cmd, *args, **kwargs)
        if not full_cmd or self.dryrun:
            logging.info(f"DRYRUN: Running command {full_cmd}")
            return None
        return self._execute_command(full_cmd, kwargs.get("to_json"), print_stdout)

    @contextmanager
    def suppress_output(self):
        original_suppress = self._suppress_output
        self._suppress_output = True
        try:
            yield
        finally:
            self._suppress_output = original_suppress

    # Allow any 'tw' subcommand to be called as a method.
    def __getattr__(self, cmd):
        if cmd == "info":
            return lambda *args, **kwargs: self._tw_run(
                ["info"], *args, **kwargs, print_stdout=False
            )
        if cmd == "-o json":
            return lambda *args, **kwargs: self._tw_run(
                ["-o", "json"] + list(args), **kwargs
            )
        return self.TwCommand(self, cmd.replace("_", "-"))


class ResourceExistsError(Exception):
    pass


class ResourceCreationError(Exception):
    pass<|MERGE_RESOLUTION|>--- conflicted
+++ resolved
@@ -85,21 +85,18 @@
     # Checks environment variables to see that they are set accordingly
     def _check_env_vars(self, command):
         full_cmd_parts = []
-<<<<<<< HEAD
-        shell_constructs = ["|", ">", "<", "$(", "&", "&&", "`"]
+        shell_constructs = {"|", ">", "<", "$(", "&", "&&", "`"}
+        special_vars = {"$TW_AGENT_WORK"}
 
         # Define the patterns and extraction methods for variable types
         env_var_patterns = {
-            "Unix-style": (r"\$\{?[\w]+\}?", lambda var: re.sub(r"[${}]", "", var)),
-            "Windows-style": (r"%[\w]+%", lambda var: var.strip("%")),
-            "PowerShell-style": (r"\$env:[\w]+", lambda var: var.split(":")[1]),
+            "powershell": (r"\$env:[\w]+", lambda var: var.replace("$env:", "")),
+            "windows": (r"%[\w]+%", lambda var: var.strip("%")),
+            "unix": (r"\$\{[\w]+\}|\$[^e][\w]*", lambda var: re.sub(r"[${}]", "", var)),
         }
-=======
-        shell_constructs = {"|", ">", "<", "$(", "&", "&&", "`"}
-        special_vars = {"$TW_AGENT_WORK"}
->>>>>>> cc03184f
 
         for arg in command:
+            # Handle special variables that should be escaped not interpolated to bash
             if arg in special_vars:
                 full_cmd_parts.append(f'"\\\\\${arg.lstrip("$")}"')
                 continue
@@ -111,32 +108,26 @@
 
             if any(construct in arg for construct in shell_constructs):
                 full_cmd_parts.append(arg)
-<<<<<<< HEAD
-            elif "$" in arg or "%" in arg:
-                for pattern, extractor in env_var_patterns.values():
+                continue
+
+            # Finally, handle environment var interpolation
+            if "$" in arg or "%" in arg:
+                processed_arg = arg
+
+                for (pattern, extractor) in env_var_patterns.values():
                     for env_var in re.findall(pattern, arg):
-                        env_var_name = extractor(env_var)
-                        if env_var_name not in os.environ:
+                        var_name = extractor(env_var)
+
+                        # Check variable exists
+                        if var_name not in os.environ:
                             raise EnvironmentError(
                                 f"Environment variable {env_var} not found!"
                             )
-                full_cmd_parts.append(arg)
-=======
-                continue
-
-            if "$" in arg:
-                processed_arg = arg
-                for env_var in re.findall(r"\$\{?[\w]+\}?", arg):
-                    var_name = re.sub(r"[${}]", "", env_var)
-                    if var_name not in os.environ:
-                        raise EnvironmentError(
-                            f" Environment variable {env_var} not found!"
-                        )
-                    processed_arg = processed_arg.replace(env_var, os.environ[var_name])
+
                 full_cmd_parts.append(processed_arg)
->>>>>>> cc03184f
-            else:
-                full_cmd_parts.append(shlex.quote(arg))
+                continue
+
+            full_cmd_parts.append(shlex.quote(arg))
 
         return " ".join(full_cmd_parts)
 
